# Purpose
 
# Installation

<<<<<<< HEAD
This repo wraps the UHD for our X410. It is run on the USRP itself and offers an API via ZeroMQ.

# Install

On the usrp:

1. `git clone <this repo>`
2. `mkdir build && cd build`
3. `cmake ..`
4. `make`

# Use

Launch the `usrp_snippet` file. It creates a Usrp and is meant for testing purposes. 
=======
# Use
>>>>>>> 1af79760
<|MERGE_RESOLUTION|>--- conflicted
+++ resolved
@@ -2,7 +2,6 @@
  
 # Installation
 
-<<<<<<< HEAD
 This repo wraps the UHD for our X410. It is run on the USRP itself and offers an API via ZeroMQ.
 
 # Install
@@ -16,7 +15,4 @@
 
 # Use
 
-Launch the `usrp_snippet` file. It creates a Usrp and is meant for testing purposes. 
-=======
-# Use
->>>>>>> 1af79760
+Launch the `usrp_snippet` file. It creates a Usrp and is meant for testing purposes. 