--- conflicted
+++ resolved
@@ -1,19 +1,4 @@
-<<<<<<< HEAD
-from setuptools import setup
-
-setup(
-    name="usrp_uhd_api",
-    version="0.0.0",
-    packages=["usrp_client", "uhd_wrapper"],
-    python_requires=">=3.9",
-    install_requires=[
-        "zerorpc~=0.6.3",
-        "pyzmq~=22.3.0",
-        "numpy~=1.21.6",
-    ],
-)
-=======
-from setuptools import setup   # type: ignore
+from setuptools import setup  # type: ignore
 import os
 
 
@@ -31,7 +16,9 @@
         version=VERSION,
         packages=["uhd_wrapper"],
         python_requires=">=3.7",
-        install_requires=[line.strip() for line in open("requirements_usrp.txt").readlines()]
+        install_requires=[
+            line.strip() for line in open("requirements_usrp.txt").readlines()
+        ],
     )
 
 else:
@@ -46,5 +33,4 @@
             "pyzmq~=22.3.0",
             "numpy~=1.21.6",
         ],
-    )
->>>>>>> f831247c
+    )