--- conflicted
+++ resolved
@@ -62,22 +62,12 @@
     // functions
     void setTxSamplingRate(const double samplingRate);
     void setRxSamplingRate(const double samplingRate);
-<<<<<<< HEAD
-    void transmit(const float baseTime, std::exception_ptr& exceptionPtr,
-                  const double fpgaTimeThreadStart);
+    void transmit(const float baseTime, std::exception_ptr& exceptionPtr);
     void receive(const float baseTime, std::vector<MimoSignal>& buffers,
-                 std::exception_ptr& exceptionPtr,
-                 const double fpgaTimeThreadStart);
-=======
-    void transmit(const float baseTime, std::exception_ptr& exceptionPtr);
-    void receive(const float baseTime,
-                 std::vector<std::vector<samples_vec>>& buffers,
                  std::exception_ptr& exceptionPtr);
->>>>>>> 05f23dc3
     void setTimeToZeroNextPpsThreadFunction();
     void processRxStreamingConfig(const RxStreamingConfig& config,
-                                  MimoSignal& buffer, const double baseTime,
-                                  const double fpgaTimeThreadStart);
+                                  MimoSignal& buffer, const double baseTime);
 };
 
 }  // namespace bi