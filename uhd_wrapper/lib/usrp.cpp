--- conflicted
+++ resolved
@@ -20,10 +20,8 @@
     return conf;
 }
 
-<<<<<<< HEAD
 void Usrp::receive(const float baseTime, std::vector<MimoSignal> &buffers,
-                   std::exception_ptr &exceptionPtr,
-                   const double fpgaTimeThreadStart) {
+                   std::exception_ptr &exceptionPtr) {
     try {
         std::vector<RxStreamingConfig> rxStreamingConfigs =
             std::move(rxStreamingConfigs_);
@@ -31,62 +29,15 @@
         for (size_t configIdx = 0; configIdx < rxStreamingConfigs.size();
              configIdx++) {
             processRxStreamingConfig(rxStreamingConfigs[configIdx],
-                                     buffers[configIdx], baseTime,
-                                     fpgaTimeThreadStart);
-=======
-void Usrp::receive(const float baseTime,
-                   std::vector<std::vector<samples_vec>> &buffers,
-                   std::exception_ptr &exceptionPtr) {
-    try {
-        size_t configIdx = 0;
-        while (rxStreamingConfigs_.size() != 0) {
-            RxStreamingConfig rxStreamingConfig = rxStreamingConfigs_[0];
-            buffers[configIdx][0].resize(rxStreamingConfig.noSamples);
-
-            size_t noPackages =
-                calcNoPackages(rxStreamingConfig.noSamples, SAMPLES_PER_BUFFER);
-            size_t noSamplesLastBuffer = calcNoSamplesLastBuffer(
-                rxStreamingConfig.noSamples, SAMPLES_PER_BUFFER);
-
-            uhd::stream_cmd_t streamCmd =
-                uhd::stream_cmd_t::STREAM_MODE_NUM_SAMPS_AND_DONE;
-            streamCmd.time_spec = uhd::time_spec_t(
-                baseTime + rxStreamingConfig.receiveTimeOffset);
-            streamCmd.num_samps = rxStreamingConfig.noSamples;
-            streamCmd.stream_now = false;
-            rxStreamer_->issue_stream_cmd(streamCmd);
-
-            uhd::rx_metadata_t mdRx;
-            double timeout = (baseTime + rxStreamingConfig.receiveTimeOffset) -
-                             getCurrentFpgaTime() + 0.2;
-            for (size_t packageIdx = 0; packageIdx < noPackages; packageIdx++) {
-                rxStreamer_->recv({buffers[configIdx][0].data() +
-                                   packageIdx * SAMPLES_PER_BUFFER},
-                                  packageIdx == (noPackages - 1)
-                                      ? noSamplesLastBuffer
-                                      : SAMPLES_PER_BUFFER,
-                                  mdRx, timeout);
-
-                timeout = 0.1f;
-                if (mdRx.error_code !=
-                    uhd::rx_metadata_t::error_code_t::ERROR_CODE_NONE)
-                    throw UsrpException("error occurred on the receiver: " +
-                                        mdRx.strerror());
-            }
-            if (!mdRx.end_of_burst)
-                throw UsrpException("I did not receive an end_of_burst.");
-            rxStreamingConfigs_.erase(rxStreamingConfigs_.begin());
->>>>>>> 05f23dc3
+                                     buffers[configIdx], baseTime);
         }
     } catch (const std::exception &ex) {
         exceptionPtr = std::current_exception();
     }
 }
 
-<<<<<<< HEAD
 void Usrp::processRxStreamingConfig(const RxStreamingConfig &config,
-                                    MimoSignal &buffer, const double baseTime,
-                                    const double fpgaTimeThreadStart) {
+                                    MimoSignal &buffer, const double baseTime) {
     buffer[0].resize(config.noSamples);
 
     size_t noPackages = calcNoPackages(config.noSamples, SAMPLES_PER_BUFFER);
@@ -102,7 +53,7 @@
 
     uhd::rx_metadata_t mdRx;
     double timeout =
-        (baseTime + config.receiveTimeOffset) - fpgaTimeThreadStart + 0.2;
+        (baseTime + config.receiveTimeOffset) - getCurrentFpgaTime() + 0.2;
     for (size_t packageIdx = 0; packageIdx < noPackages; packageIdx++) {
         rxStreamer_->recv({buffer[0].data() + packageIdx * SAMPLES_PER_BUFFER},
                           packageIdx == (noPackages - 1) ? noSamplesLastBuffer
@@ -119,12 +70,7 @@
         throw UsrpException("I did not receive an end_of_burst.");
 }
 
-void Usrp::transmit(const float baseTime, std::exception_ptr &exceptionPtr,
-                    const double fpgaTimeThreadStart) {
-=======
 void Usrp::transmit(const float baseTime, std::exception_ptr &exceptionPtr) {
-    // assume one txStreamConfig for the moment....
->>>>>>> 05f23dc3
     try {
         // copy tx streaming configs for exception safety
         std::vector<TxStreamingConfig> txStreamingConfigs =
