--- conflicted
+++ resolved
@@ -4,17 +4,12 @@
 import numpy as np
 
 import uhd_wrapper.usrp_pybinding as pybinding
-<<<<<<< HEAD
-from uhd_wrapper.usrp_pybinding import RfConfig, RxStreamingConfig, TxStreamingConfig
-=======
 from uhd_wrapper.usrp_pybinding import (
     RfConfig,
     RxStreamingConfig,
     TxStreamingConfig,
     Usrp,
 )
-from uhd_wrapper.utils.config import MimoSignal
->>>>>>> 17bbed47
 
 
 class RestartingUsrp:
@@ -25,7 +20,7 @@
 
         self._usrp = self._startUsrpMultipleTimes()
         if not self._usrp:
-            sys.exit("Could not start USRP... exiting.")
+            raise RuntimeError("Could not start USRP... exiting.")
 
     def _startUsrpMultipleTimes(self) -> Usrp:
         startAttempt = 1
@@ -37,13 +32,7 @@
                 print("Creation of USRP failed... Retrying after 2 seconds.")
                 time.sleep(2)
                 startAttempt += 1
-<<<<<<< HEAD
-
-        if not usrpStarted:
-            raise RuntimeError("Creation of USRP failed.")
-=======
         return usrp
->>>>>>> 17bbed47
 
     def setRfConfig(self, rfConfig: RfConfig) -> None:
         self._usrp.setRfConfig(rfConfig)
@@ -66,13 +55,8 @@
     def execute(self, baseTime: float) -> None:
         self._usrp.execute(baseTime)
 
-<<<<<<< HEAD
     def collect(self) -> List[List[np.ndarray]]:
-        return self.__usrp.collect()
-=======
-    def collect(self) -> List[MimoSignal]:
-        return [MimoSignal(signals=c) for c in self._usrp.collect()]
->>>>>>> 17bbed47
+        return self._usrp.collect()
 
     def resetStreamingConfigs(self) -> None:
         self._usrp.resetStreamingConfigs()
