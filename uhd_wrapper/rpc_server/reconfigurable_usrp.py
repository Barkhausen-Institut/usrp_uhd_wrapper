--- conflicted
+++ resolved
@@ -26,15 +26,9 @@
             try:
                 return pybinding.createUsrp(self._ip)
             except RuntimeError:
-                print("Creation of USRP failed... Retrying after 2 seconds.")
-<<<<<<< HEAD
+                print(f"Creation of USRP failed... Retrying after {self.SleepTime} seconds.")
                 time.sleep(self.SleepTime)
-                startAttempt += 1
-        return usrp
-=======
-                time.sleep(2)
         raise RuntimeError("Could not start USRP... exiting.")
->>>>>>> 0869ec22
 
     def setRfConfig(self, rfConfig: RfConfig) -> None:
         self._usrp.setRfConfig(rfConfig)
