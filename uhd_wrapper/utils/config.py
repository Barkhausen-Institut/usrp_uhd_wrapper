--- conflicted
+++ resolved
@@ -59,12 +59,8 @@
             return np.sum([(a == b) for a, b in zip(self.signals, other.signals)])
 
 
-<<<<<<< HEAD
 def rxContainsClippedValue(mimoSignal: MimoSignal) -> bool:
-=======
-def containsClippedValue(mimoSignal: MimoSignal) -> bool:
     """Checks if `mimoSignal` contains values above 1.0 in absolute value."""
->>>>>>> 039bd549
     for s in mimoSignal.signals:
         if np.any(np.abs(np.real(s)) >= 1.0) or np.any(np.abs(np.imag(s)) >= 1.0):
             return True
