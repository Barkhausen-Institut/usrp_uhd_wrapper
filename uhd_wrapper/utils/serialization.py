--- conflicted
+++ resolved
@@ -1,13 +1,9 @@
-<<<<<<< HEAD
-from typing import List, Tuple
-=======
 """This module contains functions required for serialization.
 
 Since we use zerorpc for RPC, we need to serialize non-pythonic datatypes.
 """
 
 from typing import List, Tuple, Dict, Any, Union
->>>>>>> 5867444c
 import numpy as np
 
 from uhd_wrapper.utils.config import RfConfig
@@ -42,7 +38,7 @@
     Args:
         data (SerializedComplexArray): Samples.
     Raises:
-        ValueError: Number of samples msut match
+        ValueError: Number of samples must match
 
     Returns:
         np.ndarray: One dimensional numpy array.
@@ -56,58 +52,9 @@
     return arr
 
 
-<<<<<<< HEAD
 def serializeRfConfig(conf: RfConfig) -> str:
     return conf.to_json()  # type: ignore
 
 
 def deserializeRfConfig(serializedConf: str) -> RfConfig:
-    return RfConfig.from_json(serializedConf)  # type: ignore
-=======
-def serializeRfConfig(
-    conf: Union[RfConfigClient, RfConfigServer]
-) -> Dict[str, Dict[str, Any]]:
-    """Serializes the radio frontend configuration.
-
-    Args:
-        conf (Union[RfConfigClient, RfConfigServer]): Configuration to be serialized.
-
-    Returns:
-        Dict[str, Dict[str, Any]]: Serialized configuration.
-    """
-    return {
-        "rx": {
-            "analogFilterBw": conf.rxAnalogFilterBw,
-            "carrierFrequency": conf.rxCarrierFrequency,
-            "gain": conf.rxGain,
-            "samplingRate": conf.rxSamplingRate,
-        },
-        "tx": {
-            "analogFilterBw": conf.txAnalogFilterBw,
-            "carrierFrequency": conf.txCarrierFrequency,
-            "gain": conf.txGain,
-            "samplingRate": conf.txSamplingRate,
-        },
-    }
-
-
-def deserializeRfConfig(serializedConf: Dict[str, Dict[str, Any]]) -> RfConfigClient:
-    """Deserializes dict into RfConfig.
-
-    Args:
-        serializedConf (Dict[str, Dict[str, Any]]): Dictionary containing configuration.
-
-    Returns:
-        RfConfigClient: Rf configuration.
-    """
-    conf = RfConfigClient()
-    conf.txSamplingRate = serializedConf["tx"]["samplingRate"]
-    conf.txGain = serializedConf["tx"]["gain"]
-    conf.txCarrierFrequency = serializedConf["tx"]["carrierFrequency"]
-    conf.txAnalogFilterBw = serializedConf["tx"]["analogFilterBw"]
-    conf.rxSamplingRate = serializedConf["rx"]["samplingRate"]
-    conf.rxGain = serializedConf["rx"]["gain"]
-    conf.rxCarrierFrequency = serializedConf["rx"]["carrierFrequency"]
-    conf.rxAnalogFilterBw = serializedConf["rx"]["analogFilterBw"]
-    return conf
->>>>>>> 5867444c
+    return RfConfig.from_json(serializedConf)  # type: ignore