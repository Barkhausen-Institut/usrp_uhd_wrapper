from typing import List

import zerorpc

from uhd_wrapper.utils.config import (
    RxStreamingConfig,
    TxStreamingConfig,
    RfConfig,
    MimoSignal,
)


class UsrpClient:
    """This class is the RPC client to the RPC server running on the USRP

    Under the hood, we communicate with the UsrpServer class which wraps zerorpc. ZeroRPC
    implements remote procedure call client-server architecture using zeromq as a communication
    protocol. `UsrpClient` forwards user calls to the RPC server and serializes them if
    required.
    """

    def __init__(self, rpcClient: zerorpc.Client) -> None:
        """Initializes the UsrpClient.

        Args:
            rpcClient (zerorpc.Client): zerorpc.Client that is already connected to RPC server.
        """
        self.__rpcClient = rpcClient

    def configureRx(self, rxConfig: RxStreamingConfig) -> None:
        """Call `configureRx` on server and serialize `rxConfig`.

        Args:
            rxConfig (RxStreamingConfig): Streaming config.
        """
        self.__rpcClient.configureRx(rxConfig.receiveTimeOffset, rxConfig.noSamples)

    def configureTx(self, txConfig: TxStreamingConfig) -> None:
        """Call `configureTx` on server and serialize `txConfig`."""
        self.__rpcClient.configureTx(
            txConfig.sendTimeOffset,
            txConfig.samples.serialize(),
        )

    def execute(self, baseTime: float) -> None:
        """Execute the current configuration at the receiver side.

        Set the baseTime on the receiver to the desired value.

        Args:
            baseTime (float): FPGA time all streaming config time offsets refer to.
        """
        self.__rpcClient.execute(baseTime)

    def collect(self) -> List[MimoSignal]:
        """Collect samples from RPC server and deserialize them.

        Returns:
            List[MimoSignal]:
                Each list item corresponds to the samples of one streaming configuration.
        """
        return [MimoSignal.deserialize(c) for c in self.__rpcClient.collect()]

    def configureRfConfig(self, rfConfig: RfConfig) -> None:
        """Serialize `rfConfig` and request configuration on RPC server."""
        self.__rpcClient.configureRfConfig(rfConfig.serialize())

    def setTimeToZeroNextPps(self) -> None:
        """Sets the time to zero on the next PPS edge."""
        self.__rpcClient.setTimeToZeroNextPps()

    def getCurrentFpgaTime(self) -> int:
        """Queries current FPGA time from RPC server."""
        return self.__rpcClient.getCurrentFpgaTime()

    def getCurrentSystemTime(self) -> int:
        """Queries current system time from RPC server."""
        return self.__rpcClient.getCurrentSystemTime()

    def getRfConfig(self) -> RfConfig:
        """Queries RfConfig from RPC server and deserializes it."""
<<<<<<< HEAD
        return deserializeRfConfig(self.__rpcClient.getRfConfig())

    def getMasterClockRate(self) -> float:
        """Queries the master clock rate of the USRP."""
        return self.__rpcClient.getMasterClockRate()

    def getSupportedDecimationRatios(self) -> np.ndarray:
        """Returns the supported decimation ratios."""
        decimationRatios = np.append(np.array([1]), np.arange(start=2, stop=57, step=2))
        return decimationRatios

    def getSupportedSamplingRates(self) -> np.ndarray:
        """Queries USRP for the supported sampling rates."""
        return self.getMasterClockRate() / self.getSupportedDecimationRatios()
=======
        return RfConfig.deserialize(self.__rpcClient.getRfConfig())
>>>>>>> 29ba503b
<|MERGE_RESOLUTION|>--- conflicted
+++ resolved
@@ -1,4 +1,5 @@
 from typing import List
+import numpy as np
 
 import zerorpc
 
@@ -79,8 +80,7 @@
 
     def getRfConfig(self) -> RfConfig:
         """Queries RfConfig from RPC server and deserializes it."""
-<<<<<<< HEAD
-        return deserializeRfConfig(self.__rpcClient.getRfConfig())
+        return RfConfig.deserialize(self.__rpcClient.getRfConfig())
 
     def getMasterClockRate(self) -> float:
         """Queries the master clock rate of the USRP."""
@@ -93,7 +93,4 @@
 
     def getSupportedSamplingRates(self) -> np.ndarray:
         """Queries USRP for the supported sampling rates."""
-        return self.getMasterClockRate() / self.getSupportedDecimationRatios()
-=======
-        return RfConfig.deserialize(self.__rpcClient.getRfConfig())
->>>>>>> 29ba503b
+        return self.getMasterClockRate() / self.getSupportedDecimationRatios()