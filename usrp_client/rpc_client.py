--- conflicted
+++ resolved
@@ -65,9 +65,6 @@
         return [deserializeComplexArray(frame) for frame in self.__rpcClient.collect()]
 
     def configureRfConfig(self, rfConfig: RfConfig) -> None:
-<<<<<<< HEAD
-        self.__rpcClient.configureRfConfig(serializeRfConfig(rfConfig))
-=======
         """Serialize `rfConfig` and request configuration on RPC server."""
         self.__rpcClient.configureRfConfig(
             rfConfig.txGain,
@@ -79,7 +76,6 @@
             rfConfig.txSamplingRate,
             rfConfig.rxSamplingRate,
         )
->>>>>>> 5867444c
 
     def setTimeToZeroNextPps(self) -> None:
         """Sets the time to zero on the next PPS edge."""
