from typing import List, Tuple
import sys
import logging
import argparse
import numpy as np
import matplotlib.pyplot as plt

from usrp_client import (System, RfConfig, UsrpClient,
                         TxStreamingConfig, RxStreamingConfig,
                         MimoSignal)

cmdlineArgs: argparse.Namespace


def _connectSystem(ips: List[str]) -> Tuple[System, List[UsrpClient]]:
    print("   Connecting USRPs...")

    system = System(logLevel=logging.WARN)
    clients = []
    for nr, ip in enumerate(ips):
        print("   usrp: ", ip, " ...")
        clients.append(system.newUsrp(usrpName=f"usrp{nr}", ip=ip))

    return system, clients


def _defaultRfConfig() -> RfConfig:
    Fs = cmdlineArgs.fs
    return RfConfig(txAnalogFilterBw=400e6,
                    rxAnalogFilterBw=400e6,
                    txSamplingRate=Fs,
                    rxSamplingRate=Fs,
                    txGain=cmdlineArgs.tx_gain,
                    rxGain=cmdlineArgs.rx_gain,
                    txCarrierFrequency=cmdlineArgs.fc,
                    rxCarrierFrequency=cmdlineArgs.fc,
                    noTxStreams=1,
                    noRxStreams=1,
                    txAntennaMapping=[cmdlineArgs.tx_port],
                    rxAntennaMapping=[cmdlineArgs.rx_port],
                    )


def _findFirstSampleInFrameOfSignal(frame: np.ndarray, txSignal: np.ndarray) -> int:
    correlation = np.abs(np.correlate(frame, txSignal))
    return np.argsort(correlation)[-1]


def _calculateSNR(txSignal: np.ndarray, rxSignal: np.ndarray, peak: int) -> float:
    dcOffset = np.mean(rxSignal)
    rxSignal = rxSignal - dcOffset
    end = peak+len(txSignal)
    sigPart = rxSignal[peak:end]
    noisePart = rxSignal[end:end+1000]
    rxPow = np.mean(abs(sigPart) ** 2)
    rxNoise = np.mean(abs(noisePart) ** 2)

    return 10 * np.log10((rxPow-rxNoise)/rxNoise)


def checkSynchronization(ips: List[str]) -> bool:
    """Check if the USRPs are reachable and are synchronized to the same clock

    Args:
        ips: List of IP-Adresses of the USRPs to check, where the RPC server needs to run.

    Return:
        True if all is reachable and correctly cabled. False otherwise
    """

    print("Checking Timing Synchronization between USRP... ")
    system, _ = _connectSystem(ips)

    print("   Synchronizing USRPs")
    system.resetFpgaTimes()
    system.synchronizeUsrps()

    print("   FPGA times after reset: ", system.getCurrentFpgaTimes())

    syncValid = system.synchronisationValid()
    if syncValid:
        print("SUCCESS")
        return True
    else:
        print("ERROR, sync could not be established!")
        return False


def checkSingle(ip: str) -> bool:
    print("Starting simple Single-USRP TX-Rx-Test...")
    client = UsrpClient.create(ip=ip)

    rfConfig = _defaultRfConfig()
    client.configureRfConfig(rfConfig)

    signal = np.random.rand(1000) - 0.5
    peaks = []
    snrs = []

    for i in range(3):

        client.configureTx(TxStreamingConfig(sendTimeOffset=0.0,
                                             samples=MimoSignal(signals=[signal])))
        client.configureRx(RxStreamingConfig(receiveTimeOffset=0.0,
                                             numSamples=2*len(signal),
                                             antennaPort=cmdlineArgs.rx_antenna))

        client.executeImmediately()
        rxSig = client.collect()
        if cmdlineArgs.plot:
            plt.plot(abs(rxSig[0].signals[0]))
            plt.show()

        rx = rxSig[0].signals[0]
        peak = _findFirstSampleInFrameOfSignal(rx, signal)
        peaks.append(peak)
        snrs.append(_calculateSNR(signal, rx, peak))

    peakDiff = max(peaks) - min(peaks)
    print("   Found peaks: ", peaks)
    print("   SNRs       : ", snrs)
    if peakDiff > 5:
        print("   Peaks too far apart!. Check if antennas are connected")
        print("ERROR")
        return False
    else:
        print("SUCCESS")
        return True


def checkTrx(ips: List[str]) -> bool:
    print("Starting simple Multi-USRP TX-Rx-Test...")
    system, clients = _connectSystem(ips[:2])

    rfConfig = _defaultRfConfig()
    clients[0].configureRfConfig(rfConfig)
    clients[1].configureRfConfig(rfConfig)

    signal = np.random.rand(1000) - 0.5
    peaks = []
    snrs = []

    for i in range(3):

        system.configureTx("usrp0", TxStreamingConfig(sendTimeOffset=0.0,
                                                      samples=MimoSignal(signals=[signal])))
        system.configureRx("usrp1", RxStreamingConfig(receiveTimeOffset=0.0,
<<<<<<< HEAD
                                                      numSamples=2*len(signal)))
=======
                                                      noSamples=2*len(signal),
                                                      antennaPort=cmdlineArgs.rx_antenna))
>>>>>>> 02c0e773

        system.execute()
        rxSig = system.collect()

        if cmdlineArgs.plot:
            plt.plot(abs(rxSig["usrp1"][0].signals[0]))
            plt.show()

        rx = rxSig["usrp1"][0].signals[0]
        peak = _findFirstSampleInFrameOfSignal(rx, signal)
        peaks.append(peak)
        snrs.append(_calculateSNR(signal, rx, peak))

    peakDiff = max(peaks) - min(peaks)
    print("   Found peaks: ", peaks)
    print("   SNRs       : ", snrs)
    if peakDiff > 5:
        print("   Peaks too far apart!. Check if antennas are connected")
        print("ERROR")
        return False
    else:
        print("SUCCESS")
        return True


def parseArgs() -> argparse.Namespace:
    parser = argparse.ArgumentParser(description="Run several sanity tests against USRPs",
                                     formatter_class=argparse.ArgumentDefaultsHelpFormatter)
    group = parser.add_argument_group("Test selection")
    group.add_argument("--sync", action="store_true",
                       help="Run the synchronization test against all USRPs",
                       default=False)
    group.add_argument("--trx", action="store_true",
                       help="Run a transmission from first to second USRP in <ips>",
                       default=False)
    group.add_argument("--single", action="store_true",
                       help="Run a transmission on a single USRP",
                       default=False)
    group.add_argument("--all", default=False, action='store_true',
                       help="Run all sanity tests")
    group.add_argument("--plot", action='store_true', default=False,
                       help="Plot received signals")

    group = parser.add_argument_group("USRP configuration")
    group.add_argument("--ips", required=True, nargs="+",
                       help="List of IPs to check",
                       default=argparse.SUPPRESS,
                       metavar="ip")
    group.add_argument("--fc", required=False, default=3.7e9,
                       help="Carrier frequency in Hz", type=float)
    group.add_argument("--tx-gain", required=False,
                       default=20, help="TX gain in dB", type=float)
    group.add_argument("--rx-gain", required=False,
                       default=20, help="RX gain in dB", type=float)
    group.add_argument("--fs", required=False, default=245.76e6, type=float,
                       help="Sampling rate in Hz")
    group.add_argument("--tx-port", required=False, default=0,
                       help="TX antenna port", type=int)
    group.add_argument("--rx-port", required=False, default=0,
                       help="RX antenna port", type=int)
    group.add_argument("--rx-antenna", required=False, default="RX1",
                       help="RX antenna name (TX/RX, RX1, ...)", type=str)

    return parser.parse_args()


def main() -> None:
    global cmdlineArgs
    args = parseArgs()
    cmdlineArgs = args

    success = True
    if args.sync or args.all:
        success = success & checkSynchronization(ips=args.ips)
    if args.trx or args.all:
        success = success & checkTrx(ips=args.ips)
    if args.single or args.all:
        success = success & checkSingle(ip=args.ips[0])

    sys.exit(0 if success else 1)


if __name__ == '__main__':
    main()<|MERGE_RESOLUTION|>--- conflicted
+++ resolved
@@ -145,12 +145,8 @@
         system.configureTx("usrp0", TxStreamingConfig(sendTimeOffset=0.0,
                                                       samples=MimoSignal(signals=[signal])))
         system.configureRx("usrp1", RxStreamingConfig(receiveTimeOffset=0.0,
-<<<<<<< HEAD
-                                                      numSamples=2*len(signal)))
-=======
-                                                      noSamples=2*len(signal),
+                                                      numSamples=2*len(signal),
                                                       antennaPort=cmdlineArgs.rx_antenna))
->>>>>>> 02c0e773
 
         system.execute()
         rxSig = system.collect()
