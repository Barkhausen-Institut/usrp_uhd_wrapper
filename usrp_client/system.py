--- conflicted
+++ resolved
@@ -1,9 +1,5 @@
-<<<<<<< HEAD
+import logging
 from typing import Dict, List, Callable
-=======
-import logging
-from typing import Dict, List, Any
->>>>>>> c23d93ab
 import time
 from collections import namedtuple
 from threading import Timer
@@ -168,10 +164,7 @@
             raise ValueError("Tx signal contains values above 1.0.")
 
         self.__usrpClients[usrpName].client.configureTx(txStreamingConfig)
-<<<<<<< HEAD
-=======
         self.__logger.debug(f"Configured TX Streaming for USRP: {usrpName}.")
->>>>>>> c23d93ab
 
     def configureRx(self, usrpName: str, rxStreamingConfig: RxStreamingConfig) -> None:
         """Configure receiver streaming.
@@ -183,10 +176,7 @@
             rxStreamingConfig (RxStreamingConfig): Desired configuration.
         """
         self.__usrpClients[usrpName].client.configureRx(rxStreamingConfig)
-<<<<<<< HEAD
-=======
         self.__logger.debug(f"Configured RX streaming for USRP: {usrpName}.")
->>>>>>> c23d93ab
 
     def getRfConfigs(self) -> Dict[str, RfConfig]:
         """Returns actual Radio Frontend configurations of the USRPs in the system.
@@ -201,23 +191,6 @@
             for usrpName in self.__usrpClients.keys()
         }
 
-<<<<<<< HEAD
-=======
-    def execute(self) -> None:
-        """Executes all streaming configurations.
-
-        Samples are buffered, timeouts are calculated, Usrps are synchronized...
-        """
-        self.__synchronizeUsrps()
-        baseTimeSec = self.__calculateBaseTimeSec()
-        self.__logger.debug(f"Calling execution of usrps with base time: {baseTimeSec}")
-        try:
-            for usrpName in self.__usrpClients.keys():
-                self.__usrpClients[usrpName].client.execute(baseTimeSec)
-        except RemoteError as e:
-            raise RemoteUsrpError(e.msg, usrpName)
-
->>>>>>> c23d93ab
     def __synchronizeUsrps(self) -> None:
         if self._usrpsSynced.isSet():
             return
@@ -245,10 +218,7 @@
     def __setTimeToZeroNextPps(self) -> None:
         for usrp in self.__usrpClients.keys():
             self.__usrpClients[usrp].client.setTimeToZeroNextPps()
-<<<<<<< HEAD
-=======
             self.__logger.debug("Set time to zero for PPS.")
->>>>>>> c23d93ab
         self._sleep(1.1)
 
     def _sleep(self, delay: float) -> None:
@@ -257,13 +227,10 @@
 
     def __calculateBaseTimeSec(self) -> float:
         currentFpgaTimesSec = self.__getCurrentFpgaTimes()
-<<<<<<< HEAD
-=======
         self.__logger.debug(
             f"For calculating the base time, I received the "
             f"following fpgaTimes: {currentFpgaTimesSec}"
         )
->>>>>>> c23d93ab
         maxTime = np.max(currentFpgaTimesSec)
         return maxTime + System.baseTimeOffsetSec
 
