import logging
from typing import Dict, List
import time
from collections import namedtuple
from threading import Timer

import zerorpc
from zerorpc.exceptions import RemoteError
import numpy as np

from uhd_wrapper.utils.config import (
    MimoSignal,
    rxContainsClippedValue,
    txContainsClippedValue,
    RfConfig,
    RxStreamingConfig,
    TxStreamingConfig,
)
from usrp_client.rpc_client import UsrpClient
from uhd_wrapper.utils.remote_usrp_error import RemoteUsrpError


LabeledUsrp = namedtuple("LabeledUsrp", "name ip client")


class TimedFlag:
    """Creates a flag that is reset after a certain time denoted by `resetTimeSec`."""

    def __init__(self, resetTimeSec: float) -> None:
        self._resetTimeSec = resetTimeSec
        self._value = False
        self.__resetSyncFlagTimer = Timer(10.0, lambda: None)

    def set(self) -> None:
        """Sets the flag and resets after the specified time."""
        self._value = True
        self._startTimer()

    def reset(self) -> None:
        """Reset flag."""
        self._value = False

    def _startTimer(self) -> None:
        def setFlagToFalse() -> None:
            self._value = False

        self.__resetSyncFlagTimer.cancel()
        self.__resetSyncFlagTimer = Timer(self._resetTimeSec, setFlagToFalse)
        self.__resetSyncFlagTimer.daemon = True
        self.__resetSyncFlagTimer.start()

    def isSet(self) -> bool:
        """Returns the value of the flag."""
        return self._value


class System:
    """User interface for accessing multiple USRPs.

    This module is the main interface for using the USRP. A system is to be defined to which
    USRPs can be added. Using the system functions defined in the `System` class gives you
    direct access to the USRP configuration etc."""

    syncThresholdSec = 0.2
    """In order to verify if the USRPs in the system are properly
       synchronized, respective FPGA values are queried and compared. If the FPGA times
       differ more than `syncThresholdSec`, an exception is thrown that the USRPs are not
       synchronized. Default value: 0.2s."""

    baseTimeOffsetSec = 0.2
    """This value is taken for setting the same base time for all
       USRPs. For development use mainly. Do not change. Default value: 0.2s."""

    syncAttempts = 3
    """Specifies number of synchronization attemps for USRP system."""

    timeBetweenSyncAttempts = 0.3
    """Sleep time between two synchronisation attempts in s."""

    syncTimeOut = 20 * 60.0  # every 20 minutes
    """Timeout of synchronisation."""

    def __init__(self) -> None:
        self.__usrpClients: Dict[str, LabeledUsrp] = {}
        self._usrpsSynced = TimedFlag(resetTimeSec=System.syncTimeOut)

    def _createUsrpClient(self, ip: str) -> UsrpClient:
        """Connect to the USRP server. Developers only.

        Args:
            ip (str): IP of the USRP.

        Returns:
            UsrpClient: RPC client for later use.
        """
        zeroRpcClient = zerorpc.Client()
        zeroRpcClient.connect(f"tcp://{ip}:5555")
        return UsrpClient(rpcClient=zeroRpcClient)

    def addUsrp(
        self,
        rfConfig: RfConfig,
        ip: str,
        usrpName: str,
    ) -> None:
        """Add a new USRP to the system.

        Args:
            rfConfig (RfConfig): Configuration of the Radio Frontend.
            ip (str): IP of the USRP.
            usrpName (str): Identifier of the USRP to be added.
        """
        try:
            self._usrpsSynced.reset()
            self.__assertUniqueUsrp(ip, usrpName)

<<<<<<< HEAD
            usrpClient = self.createUsrpClient(ip)
            usrpClient.configureRfConfig(rfConfig)
            usrpClient.resetStreamingConfigs()
            self.__usrpClients[usrpName] = LabeledUsrp(usrpName, ip, usrpClient)
        except RemoteError as e:
            raise RemoteUsrpError(e.msg, usrpName)
=======
        usrpClient = self._createUsrpClient(ip)
        usrpClient.configureRfConfig(rfConfig)
        usrpClient.resetStreamingConfigs()
        self.__usrpClients[usrpName] = LabeledUsrp(usrpName, ip, usrpClient)
>>>>>>> 4d886168

    def __assertUniqueUsrp(self, ip: str, usrpName: str) -> None:
        self.__assertUniqueUsrpName(usrpName)
        self.__assertUniqueIp(ip)

    def __assertUniqueUsrpName(self, usrpName: str) -> None:
        if usrpName in self.__usrpClients.keys():
            raise ValueError("Connection to USRP already exists!")

    def __assertUniqueIp(self, ip: str) -> None:
        for usrp in self.__usrpClients.keys():
            if self.__usrpClients[usrp].ip == ip:
                raise ValueError("Connection to USRP already exists!")

    def configureTx(self, usrpName: str, txStreamingConfig: TxStreamingConfig) -> None:
        """Configure transmitter streaming.

        Use this function to configure the transmission streaming of your desired USRP.

        Args:
            usrpName (str): Identifier of USRP.
            txStreamingConfig (TxStreamingConfig): Desired configuration.
        """
        if txContainsClippedValue(txStreamingConfig.samples):
            raise ValueError("Tx signal contains values above 1.0.")

        self.__usrpClients[usrpName].client.configureTx(txStreamingConfig)
        logging.info(f"Configured TX Streaming for USRP: {usrpName}.")

    def configureRx(self, usrpName: str, rxStreamingConfig: RxStreamingConfig) -> None:
        """Configure receiver streaming.

        Use this function to configure the receiving of your desired USRP.

        Args:
            usrpName (str): Identifier of USRP.
            rxStreamingConfig (RxStreamingConfig): Desired configuration.
        """
        self.__usrpClients[usrpName].client.configureRx(rxStreamingConfig)
        logging.info(f"Configured RX streaming for USRP: {usrpName}.")

    def getRfConfigs(self) -> Dict[str, RfConfig]:
        """Returns actual Radio Frontend configurations of the USRPs in the system.

        Returns:
            Dict[str, RfConfig]:
                Dict-keys denote the identifier/name of the USRPs.
                Values are the Radio Frontend configurations.
        """
        return {
            usrpName: self.__usrpClients[usrpName].client.getRfConfig()
            for usrpName in self.__usrpClients.keys()
        }

    def execute(self) -> None:
        """Executes all streaming configurations.

        Samples are buffered, timeouts are calculated, Usrps are synchronized...
        """
        self.__synchronizeUsrps()
        baseTimeSec = self.__calculateBaseTimeSec()
        logging.info(f"Calling execution of usrps with base time: {baseTimeSec}")
        try:
            for usrpName in self.__usrpClients.keys():
                self.__usrpClients[usrpName].client.execute(baseTimeSec)
        except RemoteError as e:
            raise RemoteUsrpError(e.msg, usrpName)

    def __synchronizeUsrps(self) -> None:
        if self._usrpsSynced.isSet():
            return

        if self.synchronisationValid():
            self._usrpsSynced.set()
            return

        for _ in range(System.syncAttempts):
            self.__setTimeToZeroNextPps()
            if self.synchronisationValid():
                self._usrpsSynced.set()
                return
            self._sleep(System.timeBetweenSyncAttempts)
        raise RuntimeError(f"Tried at least {self.syncAttempts} syncing wihout succes.")

    def synchronisationValid(self) -> bool:
        """Returns true if synchronisation of the USRPs is valid."""
        currentFpgaTimes = self.__getCurrentFpgaTimes()
        return (
            np.max(currentFpgaTimes) - np.min(currentFpgaTimes)
            < System.syncThresholdSec
        )

    def __setTimeToZeroNextPps(self) -> None:
        for usrp in self.__usrpClients.keys():
            self.__usrpClients[usrp].client.setTimeToZeroNextPps()
            logging.info("Set time to zero for PPS.")
        self._sleep(1.1)

    def _sleep(self, delay: float) -> None:
        """Let's the system sleep for `delay` seconds."""
        time.sleep(delay)

    def __calculateBaseTimeSec(self) -> float:
        currentFpgaTimesSec = self.__getCurrentFpgaTimes()
        logging.info(
            f"For calculating the base time, I received the "
            f"following fpgaTimes: {currentFpgaTimesSec}"
        )
        maxTime = np.max(currentFpgaTimesSec)
        return maxTime + System.baseTimeOffsetSec

    def __getCurrentFpgaTimes(self) -> List[int]:
        return [
            item.client.getCurrentFpgaTime() for _, item in self.__usrpClients.items()
        ]

    def collect(self) -> Dict[str, List[MimoSignal]]:
        """Collects the samples at each USRP.

        This is a blocking call. In the streaming configurations, the user defined when to send
        and receive the samples at which USRP. This method waits until all the samples are
        received (hence blocking) and returns them.

        Returns:
            Dict[str, List[MimoSignal]]:
                Dictionary containing the samples received.
                The key represents the usrp identifier.
        """
        samples = dict()
        currentUsrpName = ""
        try:
            for key, item in self.__usrpClients.items():
                currentUsrpName = key
                samples[currentUsrpName] = item.client.collect()
        except RemoteError as e:
            raise RemoteUsrpError(e.msg, currentUsrpName)

        self.__assertNoClippedValues(samples)
        return samples

    def getSupportedSamplingRates(self, usrpName: str) -> np.ndarray:
        """Returns supported sampling rates.

        Args:
            usrpName (str): Identifier of USRP to be queried.

        Returns:
            np.ndarray: Array of supported sampling rates.
        """
        return self.__usrpClients[usrpName].client.getSupportedSamplingRates()

    def __assertNoClippedValues(self, samples: Dict[str, List[MimoSignal]]) -> None:
        for usrpName, usrpConfigSamples in samples.items():
            if any(
                rxContainsClippedValue(mimoSignal) for mimoSignal in usrpConfigSamples
            ):
                raise ValueError(
                    f"USRP {usrpName} contains clipped values. Please check your gains."
                )<|MERGE_RESOLUTION|>--- conflicted
+++ resolved
@@ -114,19 +114,12 @@
             self._usrpsSynced.reset()
             self.__assertUniqueUsrp(ip, usrpName)
 
-<<<<<<< HEAD
-            usrpClient = self.createUsrpClient(ip)
+            usrpClient = self._createUsrpClient(ip)
             usrpClient.configureRfConfig(rfConfig)
             usrpClient.resetStreamingConfigs()
             self.__usrpClients[usrpName] = LabeledUsrp(usrpName, ip, usrpClient)
         except RemoteError as e:
             raise RemoteUsrpError(e.msg, usrpName)
-=======
-        usrpClient = self._createUsrpClient(ip)
-        usrpClient.configureRfConfig(rfConfig)
-        usrpClient.resetStreamingConfigs()
-        self.__usrpClients[usrpName] = LabeledUsrp(usrpName, ip, usrpClient)
->>>>>>> 4d886168
 
     def __assertUniqueUsrp(self, ip: str, usrpName: str) -> None:
         self.__assertUniqueUsrpName(usrpName)
