--- conflicted
+++ resolved
@@ -100,13 +100,8 @@
             + 1j * np.random.sample((self.noSamples,))
         ) - (0.5 + 0.5j)
 
-<<<<<<< HEAD
     def test_reUseSystemTenTimes_oneTxAntennaFourRxAntennas_localhost(self) -> None:
-        setup = LocalTransmissionHardwareSetup()
-=======
-    def test_oneTxAntennaFourRxAntennas_localhost(self) -> None:
         setup = LocalTransmissionHardwareSetup(noRxAntennas=4, noTxAntennas=1)
->>>>>>> bd669855
         system = setup.connectUsrps()
 
         for _ in range(10):
@@ -218,21 +213,7 @@
             delta=10,
         )
 
-<<<<<<< HEAD
-
-@pytest.mark.hardware_tx_mimo
-class TestTxMimo(unittest.TestCase):
-    def setUp(self) -> None:
-        self.noSamples = int(20e3)
-        self.randomSignal = (
-            np.random.sample((self.noSamples,))
-            + 1j * np.random.sample((self.noSamples,))
-        ) - (0.5 + 0.5j)
-
     def test_reuseOfSystemTenTimes_4tx1rx_localhost(self) -> None:
-        setup = LocalTransmissionHardwareSetup(noTxAntennas=4, noRxAntennas=1)
-=======
-    def test_fourTxAntennaOneRxAntenna_localhost(self) -> None:
         # create signal
         signalLength = 5000
         signalStarts = [int(10e3), int(20e3), int(30e3), int(40e3)]
@@ -250,7 +231,6 @@
 
         # create setup
         setup = LocalTransmissionHardwareSetup(noRxAntennas=1, noTxAntennas=4)
->>>>>>> bd669855
         system = setup.connectUsrps()
 
         # create signal
