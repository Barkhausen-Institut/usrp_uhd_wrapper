import unittest
from unittest.mock import Mock, patch
from typing import List

import numpy as np
import numpy.testing as npt
from usrp_client.rpc_client import UsrpClient

from usrp_client.system import System
from uhd_wrapper.utils.config import (
    MimoSignal,
    RfConfig,
    TxStreamingConfig,
    RxStreamingConfig,
)


class TestSystemInitialization(unittest.TestCase):
    def setUp(self) -> None:
        self.system = System()
        self.mockUsrpClient = Mock()

        self.system.createUsrpClient = Mock()  # type: ignore
        self.system.createUsrpClient.return_value = self.mockUsrpClient  # type: ignore

    def test_usrpClientGetsCreated(self) -> None:
        IP = "localhost"
        self.system.addUsrp(RfConfig(), IP, "dummyName")
        self.system.createUsrpClient.assert_called_once_with(IP)  # type: ignore

    def test_throwExceptionIfIpDuplicate_ip(self) -> None:
        self.system.addUsrp(RfConfig(), "localhost", "testName")
        self.assertRaises(
            ValueError,
            lambda: self.system.addUsrp(RfConfig(), "localhost", "testName2"),
        )

    def test_throwExceptionIfDuplicate_usrpName(self) -> None:
        self.system.addUsrp(RfConfig(), "localhost", "testName")
        self.assertRaises(
            ValueError,
            lambda: self.system.addUsrp(RfConfig(), "192.168.189.131", "testName"),
        )

    def test_rfConfigPassedToRpcClient(self) -> None:
        c = RfConfig()
        self.system.addUsrp(c, "localhost", "testusrp")
        self.mockUsrpClient.configureRfConfig.assert_called_once_with(c)


class SystemMockFactory:
    def mockSystem(self, system: System, noMockUsrps: int) -> List[Mock]:
        self.__noUsrps = 0
        system.createUsrpClient = Mock()  # type: ignore
        system.createUsrpClient.side_effect = []  # type: ignore
        mockUsrps = [self.addUsrp(system) for _ in range(noMockUsrps)]
        sleepPatcher = patch("time.sleep", return_value=None)
        _ = sleepPatcher.start()
        return mockUsrps

    def addUsrp(self, system: System) -> Mock:
        self.__noUsrps += 1
        mockedUsrp = Mock(spec=UsrpClient)
        mockedUsrp = self.__mockFunctions(mockedUsrp)
        system.createUsrpClient.side_effect = list(  # type: ignore
            system.createUsrpClient.side_effect  # type: ignore
        ) + [mockedUsrp]
        system.addUsrp(
            RfConfig(), f"localhost{self.__noUsrps}", f"usrp{self.__noUsrps}"
        )
        return mockedUsrp

    def __mockFunctions(self, usrpClientMock: Mock) -> Mock:
        usrpClientMock.getCurrentFpgaTime.return_value = 3.0
        usrpClientMock.getRfConfig.return_value = RfConfig()
        usrpClientMock.getMasterClockRate.return_value = 400e6
        return usrpClientMock


class TestStreamingConfiguration(unittest.TestCase, SystemMockFactory):
    def setUp(self) -> None:
        self.system = System()
        self.mockUsrps = self.mockSystem(self.system, 2)

    def test_configureTxCallsFunctionInRpcClient(self) -> None:
        txStreamingConfig = TxStreamingConfig(
            sendTimeOffset=2.0, samples=MimoSignal(signals=[np.ones(int(20e3))])
        )
        self.system.configureTx(usrpName="usrp1", txStreamingConfig=txStreamingConfig)
        self.mockUsrps[0].configureTx.assert_called_once_with(txStreamingConfig)
        self.mockUsrps[1].configureTx.assert_not_called()

    def test_configureRxCallsFunctionInRpcClient(self) -> None:
        rxStreamingConfig = RxStreamingConfig(
            receiveTimeOffset=2.0, noSamples=int(60e3)
        )
        self.system.configureRx(usrpName="usrp2", rxStreamingConfig=rxStreamingConfig)
        self.mockUsrps[0].configureRx.assert_not_called()
        self.mockUsrps[1].configureRx.assert_called_once_with(rxStreamingConfig)

    def test_getRfConfigCallsAtEachUsrpDevice(self) -> None:
        _ = self.system.getRfConfigs()
        self.mockUsrps[0].getRfConfig.assert_called_once()
        self.mockUsrps[1].getRfConfig.assert_called_once()

    def test_getRfConfigReturnsDictOfRfConfigs(self) -> None:
        rfConfigs = self.system.getRfConfigs()
        self.assertTrue(isinstance(rfConfigs["usrp1"], RfConfig))
        self.assertTrue(isinstance(rfConfigs["usrp1"], RfConfig))


class TestMultiDeviceSync(unittest.TestCase, SystemMockFactory):
    def setUp(self) -> None:
        self.system = System()
        self.mockUsrps = self.mockSystem(self.system, 2)

    def test_synchronisationUponExecution(self) -> None:
        self.system.execute()
        self.mockUsrps[0].setTimeToZeroNextPps.assert_called_once()
        self.mockUsrps[1].setTimeToZeroNextPps.assert_called_once()

    def test_syncOnlyPerformedIfRequired(self) -> None:
        self.system.execute()
        self.mockUsrps[0].setTimeToZeroNextPps.assert_called_once()
        self.mockUsrps[1].setTimeToZeroNextPps.assert_called_once()

        self.mockUsrps[0].reset_mock()
        self.mockUsrps[1].reset_mock()
        self.system.execute()
        self.mockUsrps[0].setTimeToZeroNextPps.assert_not_called()
        self.mockUsrps[1].setTimeToZeroNextPps.assert_not_called()

    def test_reSyncIfNewUsrpAdded(self) -> None:
        self.system.execute()
        self.mockUsrps[0].setTimeToZeroNextPps.assert_called_once()
        self.mockUsrps[1].setTimeToZeroNextPps.assert_called_once()

        self.mockUsrps[0].reset_mock()
        self.mockUsrps[1].reset_mock()

        mockedUsrp = self.addUsrp(self.system)
        self.system.execute()
        self.mockUsrps[0].setTimeToZeroNextPps.assert_called_once()
        self.mockUsrps[1].setTimeToZeroNextPps.assert_called_once()
        mockedUsrp.setTimeToZeroNextPps.assert_called_once()

<<<<<<< HEAD
    def test_throwExceptionIfSyncIsInvalid(self) -> None:
        fpgaTimeUsrp1 = 3.0
        fpgaTimeUsrp2 = fpgaTimeUsrp1 + System.syncThresholdSec + 1.0
        self.mockUsrps[0].getCurrentFpgaTime.return_value = fpgaTimeUsrp1
        self.mockUsrps[1].getCurrentFpgaTime.return_value = fpgaTimeUsrp2
        self.assertRaises(ValueError, lambda: self.system.execute())
=======
    def test_threeTimesSyncRaisesError(self) -> None:
        self.mockUsrps[0].getCurrentFpgaTime.side_effect = [1.0, 1.5, 2.0]
        self.mockUsrps[1].getCurrentFpgaTime.side_effect = [
            1.0 + System.syncThresholdSec + 1.0,
            1.0 + System.syncThresholdSec + 1.5,
            1.0 + System.syncThresholdSec + 2.0,
        ]

        self.assertRaises(RuntimeError, lambda: self.system.execute())
        self.assertEqual(self.mockUsrps[0].setTimeToZeroNextPps.call_count, 3)
        self.assertEqual(self.mockUsrps[1].setTimeToZeroNextPps.call_count, 3)

    def test_syncValidAfterSecondAttempt(self) -> None:
        self.mockUsrps[0].getCurrentFpgaTime.side_effect = [
            1.0,
            1.5,
            1.6,
        ]
        self.mockUsrps[1].getCurrentFpgaTime.side_effect = [
            1.0 + System.syncThresholdSec + 0.1,
            1.5 + System.syncThresholdSec,
            1.6 + 0.01,
        ]

        self.system.execute()
        self.assertEqual(self.mockUsrps[0].setTimeToZeroNextPps.call_count, 2)
        self.assertEqual(self.mockUsrps[1].setTimeToZeroNextPps.call_count, 2)
>>>>>>> 806acae0


class TestTransceivingMultiDevice(unittest.TestCase, SystemMockFactory):
    def setUp(self) -> None:
        self.system = System()
        self.mockUsrps = self.mockSystem(self.system, 2)

    def test_collectCallsCollectFromUsrpClient(self) -> None:
        samplesUsrp1 = MimoSignal(signals=[np.ones(10)])
        samplesUsrp2 = MimoSignal(signals=[2 * np.ones(10)])

        self.mockUsrps[0].collect.return_value = [samplesUsrp1]
        self.mockUsrps[1].collect.return_value = [samplesUsrp2]
        samples = self.system.collect()
        npt.assert_array_equal(samples["usrp1"][0], samplesUsrp1)
        npt.assert_array_equal(samples["usrp2"][0], samplesUsrp2)

    def test_calculationBaseTime_validSynchronisation(self) -> None:
        FPGA_TIME_S_USRP1 = 0.3
        FPGA_TIME_S_USRP2 = 0.4

        self.mockUsrps[0].getCurrentFpgaTime.return_value = FPGA_TIME_S_USRP1
        self.mockUsrps[1].getCurrentFpgaTime.return_value = FPGA_TIME_S_USRP2
        expectedBaseTime = FPGA_TIME_S_USRP2 + System.baseTimeOffsetSec
        self.system.execute()
        self.mockUsrps[0].execute.assert_called_once_with(expectedBaseTime)
        self.mockUsrps[1].execute.assert_called_once_with(expectedBaseTime)

    def test_calculationBaseTime_invalidSynchronisation(self) -> None:
        FPGA_TIME_S_USRP1 = 0.3
        FPGA_TIME_S_USRP2 = 1.5

        self.mockUsrps[0].getCurrentFpgaTime.return_value = FPGA_TIME_S_USRP1
        self.mockUsrps[1].getCurrentFpgaTime.return_value = FPGA_TIME_S_USRP2
        self.assertRaises(RuntimeError, lambda: self.system.execute())

    def test_getSamplingRates(self) -> None:
        supportedSamplingRates = np.array([200e6])
        self.mockUsrps[
            0
        ].getSupportedSamplingRates.return_value = supportedSamplingRates
        actualSamplingRates = self.system.getSupportedSamplingRates(usrpName="usrp1")

        npt.assert_array_equal(actualSamplingRates, supportedSamplingRates)<|MERGE_RESOLUTION|>--- conflicted
+++ resolved
@@ -144,14 +144,6 @@
         self.mockUsrps[1].setTimeToZeroNextPps.assert_called_once()
         mockedUsrp.setTimeToZeroNextPps.assert_called_once()
 
-<<<<<<< HEAD
-    def test_throwExceptionIfSyncIsInvalid(self) -> None:
-        fpgaTimeUsrp1 = 3.0
-        fpgaTimeUsrp2 = fpgaTimeUsrp1 + System.syncThresholdSec + 1.0
-        self.mockUsrps[0].getCurrentFpgaTime.return_value = fpgaTimeUsrp1
-        self.mockUsrps[1].getCurrentFpgaTime.return_value = fpgaTimeUsrp2
-        self.assertRaises(ValueError, lambda: self.system.execute())
-=======
     def test_threeTimesSyncRaisesError(self) -> None:
         self.mockUsrps[0].getCurrentFpgaTime.side_effect = [1.0, 1.5, 2.0]
         self.mockUsrps[1].getCurrentFpgaTime.side_effect = [
@@ -179,7 +171,6 @@
         self.system.execute()
         self.assertEqual(self.mockUsrps[0].setTimeToZeroNextPps.call_count, 2)
         self.assertEqual(self.mockUsrps[1].setTimeToZeroNextPps.call_count, 2)
->>>>>>> 806acae0
 
 
 class TestTransceivingMultiDevice(unittest.TestCase, SystemMockFactory):
