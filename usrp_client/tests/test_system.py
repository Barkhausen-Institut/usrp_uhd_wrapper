--- conflicted
+++ resolved
@@ -82,17 +82,12 @@
         self.__noUsrps += 1
         mockedUsrp = Mock(spec=UsrpClient)
         mockedUsrp = self.__mockUsrpFunctions(mockedUsrp)
-<<<<<<< HEAD
         if usrpName == "":
             usrpName = f"usrp{self.__noUsrps}"
         mockedUsrp.name = usrpName
 
-        self.createUsrpClient.side_effect = list(  # type: ignore
-            self.createUsrpClient.side_effect  # type: ignore
-=======
         self._createUsrpClient.side_effect = list(  # type: ignore
             self._createUsrpClient.side_effect  # type: ignore
->>>>>>> 4d886168
         ) + [mockedUsrp]
         super().addUsrp(RfConfig(), f"localhost{self.__noUsrps}", mockedUsrp.name)
         return mockedUsrp
